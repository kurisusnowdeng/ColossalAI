--- conflicted
+++ resolved
@@ -202,15 +202,11 @@
         # Matrix multiply.
         bias = self.bias if not self.skip_bias_add else None
 
-<<<<<<< HEAD
         if self.seq_parallel_mode is None:
             output_parallel = linear_with_async_comm(
                 input_parallel, self.weight, bias, self.process_group, True, fp8_communication=self.fp8_communication
             )
         elif self.seq_parallel_mode == "split_gather":
-=======
-        if self.seq_parallel_mode == "split_gather":
->>>>>>> 26493b97
             input_parallel = gather_forward_reducescatter_backward(
                 input_parallel, self.process_group, self.seq_parallel_dim, fp8_communication=self.fp8_communication
             )
@@ -432,14 +428,10 @@
                     handle.wait()
                 output = torch.cat(output_parallel_list, dim=-1)
         else:
-<<<<<<< HEAD
             if self.seq_parallel_mode is None:
                 output_parallel = linear_with_async_comm(input_, self.weight, None, self.process_group, False)
                 output = reduce_forward(output_parallel, self.process_group, fp8_communication=self.fp8_communication)
             elif self.seq_parallel_mode == "split_gather":
-=======
-            if self.seq_parallel_mode == "split_gather":
->>>>>>> 26493b97
                 output_parallel = linear_with_async_comm(input_, self.weight, None, self.process_group, False)
                 output = reducescatter_forward_gather_backward(
                     output_parallel, self.process_group, self.seq_parallel_dim, fp8_communication=self.fp8_communication
