import pytest
import torch
import torch.distributed as dist
from torch.nn.parallel import DistributedDataParallel as DDP
from torch.testing import assert_close

import colossalai
from colossalai.legacy.amp import convert_to_apex_amp
from colossalai.nn.optimizer import HybridAdam
from colossalai.testing import DummyDataloader, parameterize, rerun_if_address_is_in_use, spawn
from colossalai.utils import set_seed
from colossalai.zero import GeminiDDP, GeminiOptimizer
from colossalai.zero.gemini.chunk import search_chunk_configuration
from tests.kit.model_zoo import model_zoo, run_fwd_bwd

PLACEMENT_CONFIGS = [
    {
        "placement_policy": "static",
        "shard_param_frac": 0.0,
        "offload_optim_frac": 0.0,
        "offload_param_frac": 0.0,
    },  # zero2
    {
        "placement_policy": "static",
        "shard_param_frac": 0.0,
        "offload_optim_frac": 1.0,
        "offload_param_frac": 0.0,
    },  # zero2-offload
    {
        "placement_policy": "static",
        "shard_param_frac": 0.0,
        "offload_optim_frac": 0.5,
        "offload_param_frac": 0.0,
    },  # zero2-offload-half
    {"placement_policy": "auto"},
]


def check_param(model: GeminiDDP, torch_model: torch.nn.Module):
    zero_dict = model.state_dict(only_rank_0=False)
    torch_dict = torch_model.state_dict()

    for key, value in torch_dict.items():
        # key is 'module.model.PARAMETER', so we truncate it
        key = key[7:]
        assert key in zero_dict, "{} not in ZeRO dictionary.".format(key)
        temp_zero_value = zero_dict[key].to(device=value.device, dtype=value.dtype)
        # debug_print([0], "max range: ", key, torch.max(torch.abs(value - temp_zero_value)))
        assert_close(value, temp_zero_value, rtol=1e-3, atol=4e-3)


@parameterize("placement_config", PLACEMENT_CONFIGS)
@parameterize("model_name", ["transformers_gpt_lm"])
@parameterize("master_weights", [True, False])
<<<<<<< HEAD
@parameterize("max_prefetch", [0, 1, 4])
def exam_grad_clipping(placement_config, model_name: str, master_weights: bool, max_prefetch: int):
=======
@parameterize("enable_async_reduce", [False, True])
def exam_grad_clipping(placement_config, model_name: str, master_weights: bool, enable_async_reduce: bool):
>>>>>>> 2fc85abf
    set_seed(1912)
    model_builder, data_gen_fn, output_transform_fn, loss_fn, *_ = next(
        iter(model_zoo.get_sub_registry(model_name).values())
    )

    torch_model = model_builder().cuda()
    amp_config = dict(opt_level="O2", keep_batchnorm_fp32=False, loss_scale=32)
    torch_optim = torch.optim.Adam(torch_model.parameters(), lr=1e-3)
    torch_model, torch_optim = convert_to_apex_amp(torch_model, torch_optim, amp_config)
    torch_model = DDP(torch_model, device_ids=[dist.get_rank()])

    model = model_builder()

    for torch_p, p in zip(torch_model.parameters(), model.parameters()):
        p.data.copy_(torch_p.data)

    world_size = torch.distributed.get_world_size()
    config_dict, *_ = search_chunk_configuration(model, search_range_m=1, search_interval=100)
    config_dict[world_size]["chunk_size"] = 5000
    config_dict[world_size]["keep_gathered"] = False
    if placement_config["placement_policy"] != "cuda":
        init_device = torch.device("cpu")
    else:
        init_device = None

    model = GeminiDDP(
        model,
        chunk_config_dict=config_dict,
        chunk_init_device=init_device,
        pin_memory=True,
        master_weights=master_weights,
<<<<<<< HEAD
        max_prefetch=max_prefetch,
=======
        enable_async_reduce=enable_async_reduce,
>>>>>>> 2fc85abf
        **placement_config,
    )

    optimizer = HybridAdam(model.parameters(), lr=1e-3)
    zero_optim = GeminiOptimizer(optimizer, model, initial_scale=32, max_norm=1.0)

    model.train()
    torch_model.train()

    set_seed(dist.get_rank() * 3 + 128)
    train_dataloader = DummyDataloader(data_gen_fn)
    for i, data in enumerate(train_dataloader):
        if i > 2:
            break
        data = {k: v.cuda() if isinstance(v, torch.Tensor) else v for k, v in data.items()}

        zero_optim.zero_grad()
        torch_optim.zero_grad()

        run_fwd_bwd(torch_model, data, output_transform_fn, loss_fn, optimizer=torch_optim)
        run_fwd_bwd(model, data, output_transform_fn, loss_fn, optimizer=zero_optim)

        import apex.amp as apex_amp

        torch.nn.utils.clip_grad_norm_(apex_amp.master_params(torch_optim), 1.0)
        torch_optim.step()
        zero_optim.step()

        if master_weights:
            check_param(model, torch_model)


def run_dist(rank, world_size, port):
    colossalai.launch(rank=rank, world_size=world_size, host="localhost", port=port, backend="nccl")
    exam_grad_clipping()


@pytest.mark.dist
@pytest.mark.parametrize("world_size", [1, 2])
@rerun_if_address_is_in_use()
def test_grad_clip(world_size):
    spawn(run_dist, world_size)


if __name__ == "__main__":
    test_grad_clip(2)<|MERGE_RESOLUTION|>--- conflicted
+++ resolved
@@ -52,13 +52,11 @@
 @parameterize("placement_config", PLACEMENT_CONFIGS)
 @parameterize("model_name", ["transformers_gpt_lm"])
 @parameterize("master_weights", [True, False])
-<<<<<<< HEAD
 @parameterize("max_prefetch", [0, 1, 4])
-def exam_grad_clipping(placement_config, model_name: str, master_weights: bool, max_prefetch: int):
-=======
 @parameterize("enable_async_reduce", [False, True])
-def exam_grad_clipping(placement_config, model_name: str, master_weights: bool, enable_async_reduce: bool):
->>>>>>> 2fc85abf
+def exam_grad_clipping(
+    placement_config, model_name: str, master_weights: bool, max_prefetch: int, enable_async_reduce: bool
+):
     set_seed(1912)
     model_builder, data_gen_fn, output_transform_fn, loss_fn, *_ = next(
         iter(model_zoo.get_sub_registry(model_name).values())
@@ -90,11 +88,8 @@
         chunk_init_device=init_device,
         pin_memory=True,
         master_weights=master_weights,
-<<<<<<< HEAD
         max_prefetch=max_prefetch,
-=======
         enable_async_reduce=enable_async_reduce,
->>>>>>> 2fc85abf
         **placement_config,
     )
 
